<<<<<<< HEAD
<tool id="vcffilter2" name="VCFfilter:" version="@WRAPPER_VERSION+galaxy0">
=======
<tool id="vcffilter2" name="VCFfilter:" version="@WRAPPER_VERSION@+galaxy1">
>>>>>>> bd031615
    <description>filter VCF data in a variety of attributes</description>
    <macros>
        <import>macros.xml</import>
    </macros>
    <expand macro="requirements">
        <requirement type="package" version="1.7">htslib</requirement>
    </expand>
    <expand macro="stdio" />
    <command><![CDATA[
ln -s '$input1' input1.vcf &&
bgzip input1.vcf &&
tabix -p vcf input1.vcf.gz &&
vcffilter
#for $filter_el in $filter_repeat:
    $filter_el.filter_type '$filter_el.filter_value'
#end for
$filter_sites
$tag_pass
$tag_fail
$append_filter
$allele_tag
$invert
$or
#if str($region):
    --region '$region'
#end if
input1.vcf.gz
> '${out_file1}'
    ]]></command>
    <inputs>
        <param name="input1" type="data" format="vcf" label="VCF dataset to filter"/>
        <repeat name="filter_repeat" title="Add filters">
            <param name="filter_type" type="select" label="Select the filter type">
                <option value="-f">Info filter (-f)</option>
                <option value="-g">Genotype filter (-g)</option>
            </param>
            <param name="filter_value" type="text" value="DP &gt; 10" label="Specify filterting value" help="See explanation of filtering options below">
                <sanitizer>
                    <valid initial="string.printable">
                        <remove value="&apos;"/>
                    </valid>
                    <mapping initial="none">
                        <add source="&apos;" target="__sq__"/>
                    </mapping>
                </sanitizer>
            </param>
        </repeat>
        <param name="filter_sites" argument="--filter-sites" type="boolean" truevalue="--filter-sites" falsevalue="" label="Filter entire records, not just alleles"/>
        <param name="tag_pass" argument="--tag-pass" type="boolean" truevalue="--tag-pass" falsevalue="" label="Tag vcf records as positively filtered with this tag, print all records"/>
        <param name="tag_fail" argument="--tag-fail" type="boolean" truevalue="--tag-fail" falsevalue="" label="Tag vcf records as negatively filtered with this tag, print all records"/>
        <param name="append_filter" argument="--append-filter" type="boolean" truevalue="--append-filter" falsevalue="" label="Append the existing filter tag, don't just replace it"/>
        <param name="allele_tag" argument="--allele-tag" type="boolean" truevalue="--allele-tag" falsevalue="" label="Apply --tag-pass on a per-allele basis, adds or sets the corresponding INFO field tag"/>
        <param argument="--invert" type="boolean" truevalue="--invert" falsevalue="" label="Inverts the filter, e.g. grep -v"/>
        <param argument="--or" type="boolean" truevalue="--or" falsevalue="" label="Use logical OR instead of AND to combine filters"/>
        <param argument="--region" type="text" label="Specify a region on which to target the filtering" help="Regions should be specified as chr:start-end, e.g X:1000-2000"/>
    </inputs>
    <outputs>
        <data name="out_file1" format="vcf" />
    </outputs>
    <tests>
        <test>
            <param name="filter_repeat_0|filter_type" value="-f"/>
            <param name="filter_repeat_0|filter_value" value="DP &gt; 10"/>
            <param name="input1" value="vcflib.vcf"/>
            <output name="out_file1" file="vcffilter-test1.vcf"/>
        </test>
    </tests>
    <help><![CDATA[
You can specify the following options within the **Specify filtering expression** box in any combination::

    -f, --info-filter     specifies a filter to apply to the info fields of records, removes alleles which do not pass the filter
    -g, --genotype-filter specifies a filter to apply to the genotype fields of records
    -s, --filter-sites    filter entire records, not just alleles
    -t, --tag-pass        tag vcf records as positively filtered with this tag, print all records
    -F, --tag-fail        tag vcf records as negatively filtered with this tag, print all records
    -A, --append-filter   append the existing filter tag, don't just replace it
    -a, --allele-tag      apply -t on a per-allele basis.  adds or sets the corresponding INFO field tag
    -v, --invert          inverts the filter, e.g. grep -v
    -o, --or              use logical OR instead of AND to combine filters
    -r, --region          specify a region on which to target the filtering (must be used in conjunction with -f or -g)

Filters are specified in the form {ID} {operator} {value}::

 -f "DP > 10"          # for info fields
 -g "GT = 1|1"         # for genotype fields
 -f "CpG"              # for 'flag' fields

Any number of filters may be specified.  They are combined via logical AND unless the --or option is specified. For convenience, you can specify "QUAL" to refer to the quality of the site, even though it does not appear in the INFO fields.

Operators can be any of::

   =, !, <, >, |, &

To restrict output to a specific location use the -r option (must be used in conjunction with -g or -f)::

 -r chr20:14000-15000  # only output calls between positions 14,000 and 15,000 on chromosome 20
 -r chrX               # only output call on chromosome X

-----

Vcffilter @IS_PART_OF_VCFLIB@
    ]]></help>
    <expand macro="citations" />
</tool><|MERGE_RESOLUTION|>--- conflicted
+++ resolved
@@ -1,8 +1,4 @@
-<<<<<<< HEAD
-<tool id="vcffilter2" name="VCFfilter:" version="@WRAPPER_VERSION+galaxy0">
-=======
 <tool id="vcffilter2" name="VCFfilter:" version="@WRAPPER_VERSION@+galaxy1">
->>>>>>> bd031615
     <description>filter VCF data in a variety of attributes</description>
     <macros>
         <import>macros.xml</import>

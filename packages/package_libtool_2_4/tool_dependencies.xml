--- conflicted
+++ resolved
@@ -2,11 +2,7 @@
     <package name="libtool" version="2.4">
         <install version="1.0">
             <actions>
-<<<<<<< HEAD
               <action type="download_by_url" sha256sum="13df57ab63a94e196c5d6e95d64e53262834fe780d5e82c28f177f9f71ddf62e">https://depot.galaxyproject.org/software/13df57ab63a94e196c5d6e95d64e53262834fe780d5e82c28f177f9f71ddf62e</action>
-=======
-              <action type="download_by_url" sha256sum="13df57ab63a94e196c5d6e95d64e53262834fe780d5e82c28f177f9f71ddf62e">ftp://ftp.gnu.org/gnu/libtool/libtool-2.4.tar.gz</action>
->>>>>>> 5eb47516
               <action type="autoconf" />
               <action type="set_environment">
                 <environment_variable name="LD_LIBRARY_PATH" action="prepend_to">$INSTALL_DIR/lib</environment_variable>

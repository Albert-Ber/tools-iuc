--- conflicted
+++ resolved
@@ -3,13 +3,9 @@
     <package name="augustus" version="3.1">
         <install version="1.0">
             <actions>
-<<<<<<< HEAD
-                <action type="download_by_url">http://bioinf.uni-greifswald.de/augustus/binaries/old/augustus-3.1.tar.gz</action>
-=======
                 <action type="download_by_url" sha256sum="6db15a859537ccab8739e09c9c28f59c31dd9781e19d91f0d4489f60c7c15486">
                     https://depot.galaxyproject.org/software/augustus/augustus_3.1_src_all.tar.gz
                 </action>
->>>>>>> 09872476
                 <action type="shell_command">make</action>
                 <action type="move_directory_files">
                     <source_directory>bin</source_directory>

--- conflicted
+++ resolved
@@ -2,23 +2,11 @@
 <tool_dependency>
     <package name="ncurses" version="5.9">
         <install version="1.0">
-<<<<<<< HEAD
             <actions>
                 <action type="download_by_url" sha256sum="9046298fb440324c9d4135ecea7879ffed8546dd1b58e59430ea07a4633f563b">
                     https://depot.galaxyproject.org/software/ncurses/ncurses_5.9_src_all.tar.gz
                 </action>
                 <action type="autoconf">--with-shared --enable-symlinks</action>
-=======
-            <actions_group>
-                <actions os="linux" architecture="x86_64">
-                    <action type="download_by_url" md5sum="8cb9c412e5f2d96bc6f459aa8c6282a1">http://ftp.gnu.org/pub/gnu/ncurses/ncurses-5.9.tar.gz</action>
-                    <action type="autoconf">--with-shared --enable-symlinks</action>
-                </actions>
-                <actions os="darwin" architecture="x86_64">
-                    <action type="download_by_url" md5sum="8cb9c412e5f2d96bc6f459aa8c6282a1">http://ftp.gnu.org/pub/gnu/ncurses/ncurses-5.9.tar.gz</action>
-                    <action type="autoconf">--with-shared --enable-symlinks --without-cxx --without-cxx-binding --without-ada --without-progs --without-curses-h --without-debug --enable-widec --enable-const --enable-ext-colors --enable-sigwinch --enable-wgetch-events</action>
-                </actions>
->>>>>>> 60b9ea06
                 <action type="set_environment">
                     <environment_variable action="set_to" name="NCURSES_INCLUDE_PATH">$INSTALL_DIR/include</environment_variable>
                     <environment_variable action="set_to" name="NCURSES_LIB_PATH">$INSTALL_DIR/lib/</environment_variable>

--- conflicted
+++ resolved
@@ -22,12 +22,9 @@
                             <package name="zlib" version="1.2.8" />
                         </repository>
                     </action>
-<<<<<<< HEAD
-=======
                     <action type="download_by_url" sha256sum="53c628339020dd45334a007c9cefdaf1cba3f1032492ec813b116379fa684fd6">
                         https://depot.galaxyproject.org/software/bcftools/bcftools_1.2_src_all.tar.bz2
                     </action>
->>>>>>> 09872476
                     <action type="shell_command">sed -i.bak 's#/usr/local#$INSTALL_DIR#' Makefile</action>
                     <action type="make_install" />
                 </actions>

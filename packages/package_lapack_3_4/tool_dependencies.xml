<?xml version="1.0"?>
<tool_dependency>
    <package name="cmake" version="3.2.3">
        <repository name="package_cmake_3_2_3" owner="iuc" prior_installation_required="True" />
    </package>
<<<<<<< HEAD
    
    <package name="lapack" version="3.4.2">
        <install version="1.0">
            <actions>
                <action type="download_by_url"
                sha256sum="60a65daaf16ec315034675942618a2230521ea7adf85eea788ee54841072faf0"
                >http://www.netlib.org/lapack/lapack-3.4.2.tgz</action>
                
                <action type="set_environment_for_install">
                    <repository name="package_cmake_3_2_3" owner="iuc">
                        <package name="cmake" version="3.2.3" />
                    </repository>
                </action>

                <action type="shell_command"><![CDATA[
                    mkdir build &&
                    cd build &&
                    cmake .. -DCMAKE_INSTALL_PREFIX=$INSTALL_DIR/lapack -DCMAKE_Fortran_FLAGS='-O2 -fPIC' &&
                    
                    make &&
                    make install
                    ]]></action>
=======
    <package name="lapack" version="3.4.2">
        <install version="1.0">
            <actions>
                <action type="download_by_url" sha256sum="60a65daaf16ec315034675942618a2230521ea7adf85eea788ee54841072faf0">
                    https://depot.galaxyproject.org/software/lapack/lapack_3.4.2_src_all.tar.gz
                </action>

                <action type="shell_command">mkdir build</action>
                <action type="shell_command">
                    cd build &amp;&amp;
                    cmake .. -DCMAKE_INSTALL_PREFIX=$INSTALL_DIR/lapack -DCMAKE_Fortran_FLAGS='-O2 -fPIC'
                </action>
>>>>>>> 09872476

                <action type="shell_command"><![CDATA[
                    mkdir build &&
                    cd build &&
                    cmake .. -DCMAKE_INSTALL_PREFIX=$INSTALL_DIR/lapack -DCMAKE_Fortran_FLAGS='-O2 -fPIC' &&
                    make &&
                    make install
                    ]]></action>
                <action type="set_environment">
                    <environment_variable name="LAPACK_LIB_DIR" action="set_to">$INSTALL_DIR/lapack/lib</environment_variable>
                </action>
            </actions>
        </install>
        <readme>LAPACK requires gcc, gfortran and cmake. LAPACK_LIB_DIR will be set (including liblapack.a and libblas.a). </readme>
    </package>
</tool_dependency><|MERGE_RESOLUTION|>--- conflicted
+++ resolved
@@ -3,30 +3,6 @@
     <package name="cmake" version="3.2.3">
         <repository name="package_cmake_3_2_3" owner="iuc" prior_installation_required="True" />
     </package>
-<<<<<<< HEAD
-    
-    <package name="lapack" version="3.4.2">
-        <install version="1.0">
-            <actions>
-                <action type="download_by_url"
-                sha256sum="60a65daaf16ec315034675942618a2230521ea7adf85eea788ee54841072faf0"
-                >http://www.netlib.org/lapack/lapack-3.4.2.tgz</action>
-                
-                <action type="set_environment_for_install">
-                    <repository name="package_cmake_3_2_3" owner="iuc">
-                        <package name="cmake" version="3.2.3" />
-                    </repository>
-                </action>
-
-                <action type="shell_command"><![CDATA[
-                    mkdir build &&
-                    cd build &&
-                    cmake .. -DCMAKE_INSTALL_PREFIX=$INSTALL_DIR/lapack -DCMAKE_Fortran_FLAGS='-O2 -fPIC' &&
-                    
-                    make &&
-                    make install
-                    ]]></action>
-=======
     <package name="lapack" version="3.4.2">
         <install version="1.0">
             <actions>
@@ -39,7 +15,6 @@
                     cd build &amp;&amp;
                     cmake .. -DCMAKE_INSTALL_PREFIX=$INSTALL_DIR/lapack -DCMAKE_Fortran_FLAGS='-O2 -fPIC'
                 </action>
->>>>>>> 09872476
 
                 <action type="shell_command"><![CDATA[
                     mkdir build &&

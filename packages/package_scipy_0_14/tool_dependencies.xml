--- conflicted
+++ resolved
@@ -9,13 +9,9 @@
         <package name="scipy" version="0.14">
             <install version="1.0">
                 <actions>
-<<<<<<< HEAD
-                    <action type="download_by_url">https://pypi.python.org/packages/source/s/scipy/scipy-0.14.0.tar.gz#md5#d7c7f4ccf8b07b08d6fe49d5cd51f85d</action>
-=======
                     <action type="download_by_url" sha256sum="4b41a3e6bf178df1c7f0ef3bfeabf1f56610329aca5dbd7b6d64da8ac9af6b14">
                         https://depot.galaxyproject.org/software/scipy/scipy_0.14_src_all.tar.gz
                     </action>
->>>>>>> 09872476
                     <action type="set_environment_for_install">
                         <repository name="package_atlas_3_10" owner="iuc">
                             <package name="atlas" version="3.10.2" />

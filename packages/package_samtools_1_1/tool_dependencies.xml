--- conflicted
+++ resolved
@@ -8,24 +8,15 @@
     <package name="samtools" version="1.1">
         <install version="1.0">
             <actions_group>
-<<<<<<< HEAD
                 <actions architecture="x86_64" os="linux">
-                    <action type="download_by_url" sha256="7791c2b44457fbbdda37936d678ce68c087334bbddf10d35a63a415e141090c8">http://depot.galaxyproject.org/package/linux/x86_64/samtools/samtools-1.1-Linux-x86_64.tgz</action>
-=======
-                <actions os="linux" architecture="x86_64">
-                    <action type="download_by_url">https://depot.galaxyproject.org/package/linux/x86_64/samtools/samtools-1.1-Linux-x86_64.tgz</action>
->>>>>>> 8eda935a
+                    <action type="download_by_url" sha256="7791c2b44457fbbdda37936d678ce68c087334bbddf10d35a63a415e141090c8">https://depot.galaxyproject.org/package/linux/x86_64/samtools/samtools-1.1-Linux-x86_64.tgz</action>
                     <action type="move_directory_files">
                         <source_directory>.</source_directory>
                         <destination_directory>$INSTALL_DIR</destination_directory>
                     </action>
                 </actions>
                 <actions>
-<<<<<<< HEAD
-                    <action type="download_by_url" sha256="818a4b8bbcb50878a8b1b9f71b4274d242ab46bf860c74676e98dec1d0248821">http://downloads.sourceforge.net/project/samtools/samtools/1.1/samtools-1.1.tar.bz2</action>
-=======
-                    <action type="download_by_url">https://downloads.sourceforge.net/project/samtools/samtools/1.1/samtools-1.1.tar.bz2</action>
->>>>>>> 8eda935a
+                    <action type="download_by_url" sha256="818a4b8bbcb50878a8b1b9f71b4274d242ab46bf860c74676e98dec1d0248821">https://downloads.sourceforge.net/project/samtools/samtools/1.1/samtools-1.1.tar.bz2</action>
                     <action type="set_environment_for_install">
                         <repository name="package_ncurses_5_9" owner="iuc">
                             <package name="ncurses" version="5.9" />

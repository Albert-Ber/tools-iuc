--- conflicted
+++ resolved
@@ -10,17 +10,11 @@
         <repository name="package_freetype_2_5_2" owner="iuc" prior_installation_required="True" />
     </package>
     <package name="cairo" version="1.12.14">
-<<<<<<< HEAD
       <install version="1.0">
           <actions>
               <action type="download_by_url" sha256sum="700df574b953dac1b974bfde869a8dc1af011b7cb73080d7ca7b7dec3e68ce69">
                   https://depot.galaxyproject.org/software/cairo/cairo_1.12.14_src_all.tar.gz
               </action>
-=======
-        <install version="1.0">
-            <actions>
-                <action type="download_by_url">http://depot.galaxyproject.org/package/source/cairo/cairo-1.12.14.tar.bz2</action>
->>>>>>> 60b9ea06
                 <action type="set_environment_for_install">
                     <repository name="package_pixman_0_32_4" owner="iuc" prior_installation_required="True">
                         <package name="pixman" version="0.32.4" />

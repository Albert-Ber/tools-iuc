--- conflicted
+++ resolved
@@ -24,19 +24,8 @@
                     <repository name="package_expat_2_1" owner="iuc">
                         <package name="expat" version="2.1.0" />
                     </repository>
-<<<<<<< HEAD
-
-                    <package sha256sum="b48197cd2265a26c5f016489f11a7b450d8833cb8b3d6a46ee15975740894de9">http://cpan.metacpan.org/authors/id/T/TO/TODDR/XML-Parser-2.41.tar.gz</package>
-
-                   <package sha256sum="4a136457d0387f96b8f084c5e4c2d92e87df0cfde9fe57d504569f9a39837fca">http://cpan.metacpan.org/authors/id/L/LD/LDS/CGI.pm-3.49.tar.gz</package>
-=======
-                    <!-- allow downloading and installing an Perl package from cpan.org-->
-                    <package>https://cpan.metacpan.org/authors/id/T/TO/TODDR/XML-Parser-2.41.tar.gz</package>
-                    <!-- Also possible but not reproducible, due to the fact that always the latest version is installed.
-                        <package>XML::Parser</package>
-                    -->
-                   <package>https://cpan.metacpan.org/authors/id/L/LD/LDS/CGI.pm-3.49.tar.gz</package>
->>>>>>> 8eda935a
+                    <package sha256sum="b48197cd2265a26c5f016489f11a7b450d8833cb8b3d6a46ee15975740894de9">https://cpan.metacpan.org/authors/id/T/TO/TODDR/XML-Parser-2.41.tar.gz</package>
+                    <package sha256sum="4a136457d0387f96b8f084c5e4c2d92e87df0cfde9fe57d504569f9a39837fca">https://cpan.metacpan.org/authors/id/L/LD/LDS/CGI.pm-3.49.tar.gz</package>
                 </action>
                 <action type="change_directory">..</action>
                 <action type="download_file">https://downloads.sourceforge.net/project/sashimi/Trans-Proteomic%20Pipeline%20%28TPP%29/TPP%20v4.6%20%28occupy%29%20rev%203/TPP-4.6.3.tgz</action>

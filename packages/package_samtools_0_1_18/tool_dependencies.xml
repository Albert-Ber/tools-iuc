<tool_dependency>
    <package name="samtools" version="0.1.18">
        <install version="1.0">
            <actions_group>
<<<<<<< HEAD
                <actions architecture="i386" os="linux">
                    <action target_filename="samtools-0.1.18.tgz" type="download_by_url" sha256="0727ad4388feca3a29c6242e8a0ead38b31115af75b7acd5368e92fcaf89a775">http://depot.galaxyproject.org/package/linux/i386/samtools/samtools-0.1.18-linux-i386.tgz</action>
=======
                <actions os="linux" architecture="i386">
                    <action type="download_by_url" target_filename="samtools-0.1.18.tgz">https://depot.galaxyproject.org/package/linux/i386/samtools/samtools-0.1.18-linux-i386.tgz</action>
>>>>>>> 8eda935a
                    <action type="move_directory_files">
                        <source_directory>.</source_directory>
                        <destination_directory>$INSTALL_DIR</destination_directory>
                    </action>
                </actions>
<<<<<<< HEAD
                <actions architecture="x86_64" os="linux">
                    <action target_filename="samtools-0.1.18.tgz" type="download_by_url" sha256="d02ed38f0ff47998d23a70f98c2577885d089fd66c72e5af58636759e459a500">http://depot.galaxyproject.org/package/linux/x86_64/samtools/samtools-0.1.18-linux-x86_64.tgz</action>
=======
                <actions os="linux" architecture="x86_64">
                    <action type="download_by_url" target_filename="samtools-0.1.18.tgz">https://depot.galaxyproject.org/package/linux/x86_64/samtools/samtools-0.1.18-linux-x86_64.tgz</action>
>>>>>>> 8eda935a
                    <action type="move_directory_files">
                        <source_directory>.</source_directory>
                        <destination_directory>$INSTALL_DIR</destination_directory>
                    </action>
                </actions>
<<<<<<< HEAD
                <actions architecture="i386" os="darwin">
                    <action target_filename="samtools-0.1.18.tgz" type="download_by_url" sha256="dffd1788d6075bc158a0481978ee9662e9773653bb0c50d515c4fcad4b098f4d">http://depot.galaxyproject.org/package/darwin/i386/samtools/samtools-0.1.18-Darwin-i386.tgz</action>
=======
                <actions os="darwin" architecture="i386">
                    <action type="download_by_url" target_filename="samtools-0.1.18.tgz">https://depot.galaxyproject.org/package/darwin/i386/samtools/samtools-0.1.18-Darwin-i386.tgz</action>
>>>>>>> 8eda935a
                    <action type="move_directory_files">
                        <source_directory>.</source_directory>
                        <destination_directory>$INSTALL_DIR</destination_directory>
                    </action>
                </actions>
<<<<<<< HEAD
                <actions architecture="x86_64" os="darwin">
                    <action target_filename="samtools-0.1.18.tgz" type="download_by_url" sha256="ec199fa47f77fd5a4ac70b5b5c795600f9d5d456d8824d8d2f83cd6abbd8d690">http://depot.galaxyproject.org/package/darwin/x86_64/samtools/samtools-0.1.18-Darwin-x86_64.tgz</action>
=======
                <actions os="darwin" architecture="x86_64">
                    <action type="download_by_url" target_filename="samtools-0.1.18.tgz">https://depot.galaxyproject.org/package/darwin/x86_64/samtools/samtools-0.1.18-Darwin-x86_64.tgz</action>
>>>>>>> 8eda935a
                    <action type="move_directory_files">
                        <source_directory>.</source_directory>
                        <destination_directory>$INSTALL_DIR</destination_directory>
                    </action>
                </actions>
                <actions>
<<<<<<< HEAD
                    <action type="download_by_url" sha256="f3faaf34430d4782956562eb72906289e8e34d44d0c4d73837bdbeead7746b16">http://depot.galaxyproject.org/package/source/samtools/samtools-0.1.18.tar.bz2</action>
=======
                    <action type="download_by_url">https://depot.galaxyproject.org/package/source/samtools/samtools-0.1.18.tar.bz2</action>
>>>>>>> 8eda935a
                    <action type="shell_command">sed -i.bak 's/-lcurses/-lncurses/' Makefile</action>
                    <action type="shell_command">make</action>
                    <action type="move_file">
                        <source>samtools</source>
                        <destination>$INSTALL_DIR/bin</destination>
                    </action>
                    <action type="move_file">
                        <source>libbam.a</source>
                        <destination>$INSTALL_DIR/lib</destination>
                    </action>
                    <action type="move_directory_files">
                        <source_directory>.</source_directory>
                        <destination_directory>$INSTALL_DIR/include/bam</destination_directory>
                    </action>
                </actions>
                <action type="set_environment">
                    <environment_variable name="PATH" action="prepend_to">$INSTALL_DIR/bin</environment_variable>
                    <environment_variable name="BAM_LIB_PATH" action="set_to">$INSTALL_DIR/lib</environment_variable>
                    <environment_variable name="BAM_ROOT" action="set_to">$INSTALL_DIR</environment_variable>
                </action>
            </actions_group>
        </install>
        <readme>
Program: samtools (Tools for alignments in the SAM format)
Version: 0.1.18 (r982:295)

Usage:   samtools &lt;command&gt; [options]

Command: view        SAM&lt;-&gt;BAM conversion
         sort        sort alignment file
         mpileup     multi-way pileup
         depth       compute the depth
         faidx       index/extract FASTA
         tview       text alignment viewer
         index       index alignment
         idxstats    BAM index stats (r595 or later)
         fixmate     fix mate information
         flagstat    simple stats
         calmd       recalculate MD/NM tags and '=' bases
         merge       merge sorted alignments
         rmdup       remove PCR duplicates
         reheader    replace BAM header
         cat         concatenate BAMs
         targetcut   cut fosmid regions (for fosmid pool only)
         phase       phase heterozygotes
        </readme>
    </package>
</tool_dependency><|MERGE_RESOLUTION|>--- conflicted
+++ resolved
@@ -2,60 +2,36 @@
     <package name="samtools" version="0.1.18">
         <install version="1.0">
             <actions_group>
-<<<<<<< HEAD
                 <actions architecture="i386" os="linux">
-                    <action target_filename="samtools-0.1.18.tgz" type="download_by_url" sha256="0727ad4388feca3a29c6242e8a0ead38b31115af75b7acd5368e92fcaf89a775">http://depot.galaxyproject.org/package/linux/i386/samtools/samtools-0.1.18-linux-i386.tgz</action>
-=======
-                <actions os="linux" architecture="i386">
-                    <action type="download_by_url" target_filename="samtools-0.1.18.tgz">https://depot.galaxyproject.org/package/linux/i386/samtools/samtools-0.1.18-linux-i386.tgz</action>
->>>>>>> 8eda935a
+                    <action target_filename="samtools-0.1.18.tgz" type="download_by_url" sha256="0727ad4388feca3a29c6242e8a0ead38b31115af75b7acd5368e92fcaf89a775">https://depot.galaxyproject.org/package/linux/i386/samtools/samtools-0.1.18-linux-i386.tgz</action>
                     <action type="move_directory_files">
                         <source_directory>.</source_directory>
                         <destination_directory>$INSTALL_DIR</destination_directory>
                     </action>
                 </actions>
-<<<<<<< HEAD
                 <actions architecture="x86_64" os="linux">
-                    <action target_filename="samtools-0.1.18.tgz" type="download_by_url" sha256="d02ed38f0ff47998d23a70f98c2577885d089fd66c72e5af58636759e459a500">http://depot.galaxyproject.org/package/linux/x86_64/samtools/samtools-0.1.18-linux-x86_64.tgz</action>
-=======
-                <actions os="linux" architecture="x86_64">
-                    <action type="download_by_url" target_filename="samtools-0.1.18.tgz">https://depot.galaxyproject.org/package/linux/x86_64/samtools/samtools-0.1.18-linux-x86_64.tgz</action>
->>>>>>> 8eda935a
+                    <action target_filename="samtools-0.1.18.tgz" type="download_by_url" sha256="d02ed38f0ff47998d23a70f98c2577885d089fd66c72e5af58636759e459a500">https://depot.galaxyproject.org/package/linux/x86_64/samtools/samtools-0.1.18-linux-x86_64.tgz</action>
                     <action type="move_directory_files">
                         <source_directory>.</source_directory>
                         <destination_directory>$INSTALL_DIR</destination_directory>
                     </action>
                 </actions>
-<<<<<<< HEAD
                 <actions architecture="i386" os="darwin">
-                    <action target_filename="samtools-0.1.18.tgz" type="download_by_url" sha256="dffd1788d6075bc158a0481978ee9662e9773653bb0c50d515c4fcad4b098f4d">http://depot.galaxyproject.org/package/darwin/i386/samtools/samtools-0.1.18-Darwin-i386.tgz</action>
-=======
-                <actions os="darwin" architecture="i386">
-                    <action type="download_by_url" target_filename="samtools-0.1.18.tgz">https://depot.galaxyproject.org/package/darwin/i386/samtools/samtools-0.1.18-Darwin-i386.tgz</action>
->>>>>>> 8eda935a
+                    <action target_filename="samtools-0.1.18.tgz" type="download_by_url" sha256="dffd1788d6075bc158a0481978ee9662e9773653bb0c50d515c4fcad4b098f4d">https://depot.galaxyproject.org/package/darwin/i386/samtools/samtools-0.1.18-Darwin-i386.tgz</action>
                     <action type="move_directory_files">
                         <source_directory>.</source_directory>
                         <destination_directory>$INSTALL_DIR</destination_directory>
                     </action>
                 </actions>
-<<<<<<< HEAD
                 <actions architecture="x86_64" os="darwin">
-                    <action target_filename="samtools-0.1.18.tgz" type="download_by_url" sha256="ec199fa47f77fd5a4ac70b5b5c795600f9d5d456d8824d8d2f83cd6abbd8d690">http://depot.galaxyproject.org/package/darwin/x86_64/samtools/samtools-0.1.18-Darwin-x86_64.tgz</action>
-=======
-                <actions os="darwin" architecture="x86_64">
-                    <action type="download_by_url" target_filename="samtools-0.1.18.tgz">https://depot.galaxyproject.org/package/darwin/x86_64/samtools/samtools-0.1.18-Darwin-x86_64.tgz</action>
->>>>>>> 8eda935a
+                    <action target_filename="samtools-0.1.18.tgz" type="download_by_url" sha256="ec199fa47f77fd5a4ac70b5b5c795600f9d5d456d8824d8d2f83cd6abbd8d690">https://depot.galaxyproject.org/package/darwin/x86_64/samtools/samtools-0.1.18-Darwin-x86_64.tgz</action>
                     <action type="move_directory_files">
                         <source_directory>.</source_directory>
                         <destination_directory>$INSTALL_DIR</destination_directory>
                     </action>
                 </actions>
                 <actions>
-<<<<<<< HEAD
-                    <action type="download_by_url" sha256="f3faaf34430d4782956562eb72906289e8e34d44d0c4d73837bdbeead7746b16">http://depot.galaxyproject.org/package/source/samtools/samtools-0.1.18.tar.bz2</action>
-=======
-                    <action type="download_by_url">https://depot.galaxyproject.org/package/source/samtools/samtools-0.1.18.tar.bz2</action>
->>>>>>> 8eda935a
+                    <action type="download_by_url" sha256="f3faaf34430d4782956562eb72906289e8e34d44d0c4d73837bdbeead7746b16">https://depot.galaxyproject.org/package/source/samtools/samtools-0.1.18.tar.bz2</action>
                     <action type="shell_command">sed -i.bak 's/-lcurses/-lncurses/' Makefile</action>
                     <action type="shell_command">make</action>
                     <action type="move_file">

--- conflicted
+++ resolved
@@ -21,15 +21,9 @@
     <package name="matplotlib" version="1.2.1">
         <install version="1.0">
             <actions>
-<<<<<<< HEAD
-                <!-- first action is always downloading -->
-                <action type="download_by_url" target_filename="matplotlib-1.2.1.tar.gz">https://github.com/matplotlib/matplotlib/archive/v1.2.1.tar.gz#md5#47ee56f51200b8760b98d97ee86f57c6</action>
-
-=======
                 <action type="download_by_url" sha256sum="52e18972aed85f30b05cef41778ec77685df6012f0598cd216e996de9b9ea29b">
                     https://depot.galaxyproject.org/software/matplotlib/matplotlib_1.2.1_src_all.tar.gz
                 </action>
->>>>>>> 09872476
                 <!-- populate the environment variables from the dependend repos -->
                 <action type="set_environment_for_install">
                    <repository name="package_zlib_1_2_8" owner="iuc">

--- conflicted
+++ resolved
@@ -37,113 +37,64 @@
                 <param format="wig,bedgraph" name="input1" type="data" label="Convert">
                   <validator type="unspecified_build" />
                 </param>
+                <param name="chromInfo" type="hidden"/>
             </when>
             <when value="history">
                  <param format="wig,bedgraph" name="input1" type="data" label="Wig/Bedgraph to convert"/>
                  <param format="len,txt,tabular" name="chromfile" type="data" label="Chromosome length file"
                  help="A file of sequence lengths for the history reference is required to make a bigwig. Compute sequence length tool can make these from fasta files" />
             </when>
-<<<<<<< HEAD
-    </conditional>
-    <conditional name="settings">
-      <param name="settingsType" type="select" label="Converter settings to use" help="Default settings should usually be used.">
-        <option value="preset">Default</option>
-        <option value="full">Full parameter list</option>
-      </param>
-      <when value="preset" />
-      <when value="full">
-        <param name="blockSize" type="integer" value="256" label="Items to bundle in r-tree" help="Default is 256 (blockSize)" />
-        <param name="itemsPerSlot" type="integer" value="1024" label="Data points bundled at lowest level" help="Default is 1024 (itemsPerSlot)" />
-        <param name="clip" type="boolean" truevalue="-clip" falsevalue="" checked="True" label="Clip chromosome positions" help="Issue warning messages rather than dying if wig file contains items off end of chromosome. (clip)"/>
-        <param name="unc" type="boolean" truevalue="-unc" falsevalue="" checked="False" label="Do not use compression" help="(unc)"/>
-      </when>
-    </conditional>
-  </inputs>
-  <outputs>
-    <data format="bigwig" name="out_file1" />
-  </outputs>
-  <tests>
-    <test>
-      <param name="input1" value="1.wig" dbkey="hg17" />
-      <param name="chromInfo" value="hg17.len" />
-      <param  name="genome_type_select" value="indexed"/>
-      <param name="settingsType" value="full" />
-      <param name="blockSize" value="256" />
-      <param name="itemsPerSlot" value="1024" />
-      <param name="clip" value="True" />
-      <param name="unc" value="False" />
-      <output name="out_file1" file="1.bigwig"/>
-    </test>
-    <test>
-      <param name="input1" value="1.wig" dbkey="hg17" />
-      <param name="chromInfo" value="hg17.len" />
-      <param name="settingsType" value="preset" />
-      <output name="out_file1" file="1.bigwig"/>
-    </test>
-    <test>
-      <param name="input1" value="1.bedgraph" dbkey="hg17" ftype="bedgraph"/>
-      <param name="chromInfo" value="hg17.len" />
-      <param name="settingsType" value="preset" />
-      <output name="out_file1" file="3.bigwig" compare="sim_size"/>
-    </test>
-    <test>
-      <param name="input1" value="merlin.wig" ftype="bedgraph"/>
-      <param  name="genome_type_select" value="history"/>
-       <param  name="chromfile" value="merlin.len" ftype="len"/>
-      <param name="settingsType" value="preset" />
-      <output name="out_file1" file="merlin.bigwig" compare="sim_size"/>
-    </test>
-  </tests>
-  <help>
-=======
+       </conditional>
+        <conditional name="settings">
+                <param name="settingsType" type="select" label="Converter settings to use" help="Default settings should usually be used.">
+                        <option value="preset">Default</option>
+                        <option value="full">Full parameter list</option>
+                </param>
+                <when value="preset" />
+                <when value="full">
+                        <param name="blockSize" type="integer" value="256" label="Items to bundle in r-tree" help="Default is 256 (blockSize)" />
+                        <param name="itemsPerSlot" type="integer" value="1024" label="Data points bundled at lowest level" help="Default is 1024 (itemsPerSlot)" />
+                        <param name="clip" type="boolean" truevalue="-clip" falsevalue="" checked="True" label="Clip chromosome positions" help="Issue warning messages rather than dying if wig file contains items off end of chromosome. (clip)"/>
+                        <param name="unc" type="boolean" truevalue="-unc" falsevalue="" checked="False" label="Do not use compression" help="(unc)"/>
+                </when>
         </conditional>
-        <conditional name="settings">
-            <param name="settingsType" type="select" label="Converter settings to use" help="Default settings should usually be used.">
-                <option value="preset">Default</option>
-                <option value="full">Full parameter list</option>
-            </param>
-            <when value="preset" />
-            <when value="full">
-                <param name="blockSize" type="integer" value="256" label="Items to bundle in r-tree" help="Default is 256 (blockSize)" />
-                <param name="itemsPerSlot" type="integer" value="1024" label="Data points bundled at lowest level" help="Default is 1024 (itemsPerSlot)" />
-                <param name="clip" type="boolean" truevalue="-clip" falsevalue="" checked="True" label="Clip chromosome positions" help="Issue warning messages rather than dying if wig file contains items off end of chromosome. (clip)"/>
-                <param name="unc" type="boolean" truevalue="-unc" falsevalue="" checked="False" label="Do not use compression" help="(unc)"/>
-            </when>
-        </conditional>
-    </inputs>
-    <outputs>
-        <data format="bigwig" name="out_file1" />
-    </outputs>
-    <tests>
-        <test>
-            <param name="input1" value="1.wig" dbkey="hg17" />
-            <param name="settingsType" value="full" />
-            <param name="blockSize" value="256" />
-            <param name="itemsPerSlot" value="1024" />
-            <param name="clip" value="True" />
-            <param name="unc" value="False" />
-            <output name="out_file1" file="1.bigwig"/>
-        </test>
-        <test>
-            <param name="input1" value="1.wig" dbkey="hg17" />
-            <param name="settingsType" value="preset" />
-            <output name="out_file1" file="1.bigwig"/>
-        </test>
-        <test>
-            <param name="input1" value="1.bedgraph" dbkey="hg17" ftype="bedgraph"/>
-            <param name="settingsType" value="preset" />
-            <output name="out_file1" file="3.bigwig" compare="sim_size"/>
-        </test>
-        <test>
-            <param name="input1" value="merlin.wig" ftype="bedgraph"/>
-            <param name="genome_type_select" value="history"/>
-            <param name="chromfile" value="merlin.len" ftype="len"/>
-            <param name="settingsType" value="preset" />
-            <output name="out_file1" file="merlin.bigwig" compare="sim_size"/>
-        </test>
-    </tests>
-    <help>
->>>>>>> a2ae30c3
+        </inputs>
+        <outputs>
+                <data format="bigwig" name="out_file1" />
+        </outputs>
+        <tests>
+                <test>
+                        <param name="input1" value="1.wig" dbkey="hg17" />
+                        <param name="chromInfo" value="hg17.len" />
+                        <param name="genome_type_select" value="indexed"/>
+                        <param name="settingsType" value="full" />
+                        <param name="blockSize" value="256" />
+                        <param name="itemsPerSlot" value="1024" />
+                        <param name="clip" value="True" />
+                        <param name="unc" value="False" />
+                        <output name="out_file1" file="1.bigwig"/>
+                </test>
+                <test>
+                        <param name="input1" value="1.wig" dbkey="hg17" />
+                        <param name="chromInfo" value="hg17.len" />
+                        <param name="settingsType" value="preset" />
+                        <output name="out_file1" file="1.bigwig"/>
+                </test>
+                <test>
+                        <param name="input1" value="1.bedgraph" dbkey="hg17" ftype="bedgraph"/>
+                        <param name="chromInfo" value="hg17.len" />
+                        <param name="settingsType" value="preset" />
+                        <output name="out_file1" file="3.bigwig" compare="sim_size"/>
+                </test>
+                <test>
+                        <param name="input1" value="merlin.wig" ftype="bedgraph"/>
+                        <param        name="genome_type_select" value="history"/>
+                         <param        name="chromfile" value="merlin.len" ftype="len"/>
+                        <param name="settingsType" value="preset" />
+                        <output name="out_file1" file="merlin.bigwig" compare="sim_size"/>
+                </test>
+        </tests>
+        <help>
 **Purpose**
 
 This tool converts bedgraph or wiggle data into bigWig data for visualisation in browsers. The JBrowse tool can display these with other interesting tracks.

<<<<<<< HEAD
<tool id="snippy" name="snippy" version="@VERSION@+galaxy3">
  <description>
=======
<tool id="snippy" name="snippy" version="@VERSION@+galaxy2">
    <description>
>>>>>>> 31d02e0a
      Snippy finds SNPs between a haploid reference genome and your NGS sequence reads.
    </description>
    <macros>
        <import>macros.xml</import>
    </macros>
    <expand macro="requirements" />
    <expand macro="version_command" />

    <command detect_errors="exit_code"><![CDATA[

        #if $reference_source.reference_source_selector == 'history'
            ln -sf '$reference_source.ref_file' 'ref' &&
        #elif $reference_source.reference_source_selector == 'cached'
            ln -sf '$reference_source.ref_file.fields.path' 'ref' &&
        #end if

        snippy
            --outdir 'out'
            --cpus \${GALAXY_SLOTS:-1}
            --ram \$((\${GALAXY_MEMORY_MB:-4096}/1024))
            --ref 'ref'
            --mapqual $adv.mapqual
            --mincov $adv.mincov
            --minfrac $adv.minfrac
            --minqual $adv.minqual
            #if $adv.rgid
                --rgid '$adv.rgid'
            #end if
            #if $adv.bwaopt
                --bwaopt '$adv.bwaopt'
            #end if

            #if str( $fastq_input.fastq_input_selector ) == "paired"
                --R1 '$fastq_input.fastq_input1'
                --R2 '$fastq_input.fastq_input2'
            #elif str( $fastq_input.fastq_input_selector ) == "paired_collection"
                --R1 '$fastq_input.fastq_input.forward'
                --R2 '$fastq_input.fastq_input.reverse'
            #elif str( $fastq_input.fastq_input_selector ) == "single"
                --se '$fastq_input.fastq_input_single'
            #elif str( $fastq_input.fastq_input_selector ) == "paired_iv"
                --peil '$fastq_input.fastq_input_interleaved'
            #end if

        &&

        #import re
        #if str( $fastq_input.fastq_input_selector ) == "paired"
            #set $dir_name = re.sub('[^\w_]', '_', $fastq_input.fastq_input1.element_identifier)
        #elif str( $fastq_input.fastq_input_selector ) == "paired_collection"
            #set $dir_name = re.sub('[^\w_]', '_', $fastq_input.fastq_input.name)
        #elif str( $fastq_input.fastq_input_selector ) == "single"
            #set $dir_name = re.sub('[^\w_]', '_', $fastq_input.fastq_input_single.element_identifier)
        #elif str( $fastq_input.fastq_input_selector ) == "paired_iv"
            #set $dir_name = re.sub('[^\w_]', '_', $fastq_input.fastq_input_interleaved.element_identifier)
        #end if

        mkdir -p ${dir_name} && cp -r out/reference out/snps.tab out/snps.aligned.fa out/snps.vcf ${dir_name}/ &&
        tar -czf out.tgz ${dir_name}
        #if "outcon" in str($outputs) and $adv.rename_cons
          && sed -i 's/>.*/>${dir_name}/' out/snps.consensus.fa
        #end if


    ]]>    </command>

    <inputs>

        <conditional name="reference_source">
            <param name="reference_source_selector" type="select" label="Will you select a reference genome from your history or use a built-in index?" help="Built-ins were indexed using default options. See `Indexes` section of help below. If you would like to perform self-mapping select `history` here, then choose your input file as reference.">
                <option value="cached">Use a built-in genome index</option>
                <option value="history">Use a genome from history and build index</option>
            </param>
            <when value="cached">
                <param name="ref_file" type="select" label="Using reference genome" help="Select genome from the list">
                    <options from_data_table="all_fasta">
                        <validator type="no_options" message="No reference genomes are available" />
                    </options>
                </param>
            </when>
            <when value="history">
                <param name="ref_file" type="data" format="fasta" label="Use the following dataset as the reference sequence" help="You can upload a FASTA or FASTQ sequence to the history and use it as reference" />
            </when>
        </conditional>
        <conditional name="fastq_input">
            <param name="fastq_input_selector" type="select" label="Single or Paired-end reads" help="Select between paired and single end data">
                <option value="paired">Paired</option>
                <option value="single">Single</option>
                <option value="paired_collection">Paired Collection</option>
                <option value="paired_iv">Paired Interleaved</option>
            </param>
            <when value="paired">
                <param name="fastq_input1" type="data" format="fastqsanger,fasta" label="Select first set of reads" help="Specify dataset with forward reads"/>
                <param name="fastq_input2" type="data" format="fastqsanger,fasta" label="Select second set of reads" help="Specify dataset with reverse reads"/>
            </when>
            <when value="single">
                <param name="fastq_input_single" type="data" format="fastqsanger,fasta" label="Select fastq dataset" help="Specify dataset with single reads"/>
            </when>
            <when value="paired_collection">
                <param name="fastq_input" format="fastqsanger,fasta" type="data_collection" collection_type="paired" label="Select a paired collection" help="See help section for an explanation of dataset collections"/>
            </when>
            <when value="paired_iv">
                <param name="fastq_input_interleaved" type="data" format="fastqsanger" label="Select fastq dataset" help="Specify dataset with interleaved reads"/>
            </when>
        </conditional>

        <section name="adv" title="Advanced parameters" expanded="false">
            <param name="mapqual" type="integer" value="60" label="Minimum mapping quality" help="Minimum mapping quality to allow" />
            <param name="mincov" type="integer" value="10" label="Minimum coverage" help="Minimum coverage to call a snp" />
            <param name="minfrac" type="float" value="0.9" label="Minumum proportion for variant evidence" help="Minumum proportion for variant evidence" />
            <param name="minqual" type="float" value="100.0" label="Minumum QUALITY in VCF column 6" help="Minumum QUALITY in VCF column 6" />
            <param name="rgid" type="text" value="" label="Bam header @RG ID" help="Use this @RG ID: in the BAM header" />
            <param name="bwaopt" type="text" value="" label="Extra BWA MEM options" help="Extra BWA MEM options, eg. -x pacbio" />
            <param name="rename_cons" type="boolean" truevalue="rename_cons" falsevalue="" help="When producing an output of the reference genome with variants instantiated, edit the header so that it is named after the input VCF" />
        </section>

        <param name="outputs" type="select" multiple="true" display="checkboxes" label="Output selection">
            <option value="outvcf" selected="True">The final annotated variants in VCF format</option>
            <option value="outgff" selected="False">The variants in GFF3 format</option>
            <option value="outtab" selected="True">A simple tab-separated summary of all the variants</option>
            <option value="outsum" selected="False">A summary of the samples and mapping</option>
            <option value="outlog" selected="False">A log file with the commands run and their outputs</option>
            <option value="outaln" selected="False">A version of the reference but with - at position with depth=0 and N for 0 to depth to --mincov (does not have variants)</option>
            <option value="outcon" selected="False">A version of the reference genome with all variants instantiated</option>
            <option value="outbam" selected="False">The alignments in BAM format. Note that multi-mapping and unmapped reads are not present.</option>
            <option value="outzip" selected="True">Zipped files needed for input into snippy-core</option>
        </param>

    </inputs>

    <outputs>

        <data format="vcf" name="snpvcf" label="${tool.name} on ${on_string} snps vcf file" from_work_dir="out/snps.vcf">
            <filter>outputs and 'outvcf' in outputs</filter>
        </data>
        <data format="gff3" name="snpgff" label="${tool.name} on ${on_string} snps gff file" from_work_dir="out/snps.gff">
            <filter>outputs and 'outgff' in outputs</filter>
        </data>
        <data format="tabular" name="snptab" label="${tool.name} on ${on_string} snps table" from_work_dir="out/snps.tab">
            <filter>outputs and 'outtab' in outputs</filter>
        </data>
        <data format="tabular" name="snpsum" label="${tool.name} on ${on_string} snps summary" from_work_dir="out/snps.txt">
            <filter>outputs and 'outsum' in outputs</filter>
        </data>
        <data format="txt" name="snplog" label="${tool.name} on ${on_string} log file" from_work_dir="out/snps.log">
            <filter>outputs and 'outlog' in outputs</filter>
        </data>
        <data format="fasta" name="snpalign" label="${tool.name} on ${on_string} aligned fasta" from_work_dir="out/snps.aligned.fa">
            <filter>outputs and 'outaln' in outputs</filter>
        </data>
        <data format="fasta" name="snpconsensus" label="${tool.name} on ${on_string} consensus fasta" from_work_dir="out/snps.consensus.fa">
            <filter>outputs and 'outcon' in outputs</filter>
        </data>
        <data format="bam" name="snpsbam" label="${tool.name} on ${on_string} mapped reads (bam)" from_work_dir="out/snps.bam">
            <filter>outputs and 'outbam' in outputs</filter>
        </data>
        <data format="zip" name="outdir" label="${tool.name} on ${on_string} dir for snippy core" from_work_dir="out.tgz">
            <filter>outputs and 'outzip' in outputs</filter>
        </data>

    </outputs>

    <tests>

        <test>            <!-- test 0 - fasta ref no snps -->
            <!-- <param name="ref" value="reference.fasta" ftype="fasta" /> -->
            <param name="reference_source|reference_source_selector" value="history"/>
            <param name="reference_source|ref_file" value="reference.fasta" ftype="fasta"/>
            <param name="fastq_input_selector" value="paired" />
            <param name="fastq_input1" ftype="fastqsanger" value="a_1.fastq" />
            <param name="fastq_input2" ftype="fastqsanger" value="a_2.fastq" />
            <param name="mincov" value="2" />
            <param name="minqual" value="60" />
            <param name="outputs" value="outgff,outsum" />
            <output name="snpsum" ftype="tabular" file="a_fna_ref_mincov_2_minqual_60.snps.txt" lines_diff="6" />
            <output name="snpgff" ftype="gff3" file="a_fna_ref_mincov_2_minqual_60.snps.gff" />
        </test>

        <test>            <!-- test 1 - fasta ref one snp -->
            <!-- <param name="ref" value="reference.fasta" ftype="fasta" /> -->
            <param name="reference_source|reference_source_selector" value="history"/>
            <param name="reference_source|ref_file" value="reference.fasta" ftype="fasta"/>
            <param name="fastq_input_selector" value="paired" />
            <param name="fastq_input1" ftype="fastqsanger" value="b_1.fastq" />
            <param name="fastq_input2" ftype="fastqsanger" value="b_2.fastq" />
            <param name="mincov" value="2" />
            <param name="minqual" value="60" />
            <param name="outputs" value="outgff,outsum" />
            <output name="snpsum" ftype="tabular" file="b_fna_ref_mincov_2_minqual_60.snps.txt" lines_diff="6" />
            <output name="snpgff" ftype="gff3" file="b_fna_ref_mincov_2_minqual_60.snps.gff" />
        </test>

        <test>            <!-- test 2 - fasta ref one snp paired_collection -->
            <!-- <param name="ref" value="reference.fasta" ftype="fasta" /> -->
            <param name="reference_source|reference_source_selector" value="history"/>
            <param name="reference_source|ref_file" value="reference.fasta" ftype="fasta"/>
            <param name="fastq_input_selector" value="paired_collection" />
            <param name="fastq_input">
                <collection type="paired">
                    <element name="forward" ftype="fastqsanger" value="b_1.fastq" />
                    <element name="reverse" ftype="fastqsanger" value="b_2.fastq" />
                </collection>
            </param>
            <param name="mincov" value="2" />
            <param name="minqual" value="60" />
            <param name="outputs" value="outgff,outsum" />
            <output name="snpsum" ftype="tabular" file="b_fna_ref_mincov_2_minqual_60.snps.txt" lines_diff="6" />
            <output name="snpgff" ftype="gff3" file="b_fna_ref_mincov_2_minqual_60.snps.gff" />
        </test>

        <test>            <!-- test 3 - fasta ref one snp single -->
            <!-- <param name="ref" value="reference.fasta" ftype="fasta" /> -->
            <param name="reference_source|reference_source_selector" value="history"/>
            <param name="reference_source|ref_file" value="reference.fasta" ftype="fasta"/>
            <param name="fastq_input_selector" value="single" />
            <param name="fastq_input_single" value="b_2.fastq" ftype="fastqsanger" />
            <param name="mincov" value="2" />
            <param name="minqual" value="60" />
            <param name="outputs" value="outgff,outsum" />
            <output name="snpsum" ftype="tabular" file="b_fna_ref_mincov_2_minqual_60.snps.txt" lines_diff="6" />
            <output name="snpgff" ftype="gff3" file="b_2_fna_ref_mincov_2_minqual_60.snps.gff" />
        </test>

        <test>            <!-- test 4 - reference source as cached -->
            <param name="reference_source|reference_source_selector" value="cached"/>
            <param name="reference_source|ref_file" value="test_id"/>
            <param name="fastq_input_selector" value="single" />
            <param name="fastq_input_single" value="b_2.fastq" ftype="fastqsanger" />
            <param name="mincov" value="2" />
            <param name="minqual" value="60" />
            <param name="outputs" value="outgff,outsum" />
            <output name="snpsum" ftype="tabular" file="b_fna_ref_mincov_2_minqual_60.snps.txt" lines_diff="6" />
            <output name="snpgff" ftype="gff3" file="b_2_fna_ref_mincov_2_minqual_60.snps.gff" />
        </test>
    </tests>


    <help><![CDATA[

**Snippy @VERSION@**

    Snippy finds SNPs between a haploid reference genome and your NGS sequence reads. It will find both substitutions (snps) and insertions/deletions (indels).

**Author**

    Torsten Seemann

**Inputs**

    - NGS Reads in fastq format (single or paired end)
    - Reference file in either fasta or genbank format

If the reference file is supplied in genbank format, snpeff will be called to determine the effect of any snps found.

**Advanced options**

    - mapping quality - Integer -  Minimum mapping quality to allow (default '60')

    - minimum coverage - Integer - Minimum coverage of variant site (default '10')

    - minimum fraction - Float - Minumum proportion for variant evidence (default '0.9')

    - minimum quality - Float - Minumum QUALITY in VCF column 6 (default '100.0')

    - rgid - String -         Use this @RG ID: in the BAM header (default '')

    - bwaopt - Extra BWA MEM options, eg. -x pacbio (default '')

**Further information**

    For a much more in depth description of snippy and how it works, see https://github.com/tseemann/snippy

    ]]>    </help>
    <expand macro="citations"/>

</tool><|MERGE_RESOLUTION|>--- conflicted
+++ resolved
@@ -1,10 +1,5 @@
-<<<<<<< HEAD
 <tool id="snippy" name="snippy" version="@VERSION@+galaxy3">
   <description>
-=======
-<tool id="snippy" name="snippy" version="@VERSION@+galaxy2">
-    <description>
->>>>>>> 31d02e0a
       Snippy finds SNPs between a haploid reference genome and your NGS sequence reads.
     </description>
     <macros>
@@ -171,8 +166,10 @@
 
         <test>            <!-- test 0 - fasta ref no snps -->
             <!-- <param name="ref" value="reference.fasta" ftype="fasta" /> -->
-            <param name="reference_source|reference_source_selector" value="history"/>
-            <param name="reference_source|ref_file" value="reference.fasta" ftype="fasta"/>
+            <conditional name="reference_source">
+              <param name="reference_source_selector" value="history"/>
+              <param name="ref_file" value="reference.fasta" ftype="fasta"/>
+            </conditional>
             <param name="fastq_input_selector" value="paired" />
             <param name="fastq_input1" ftype="fastqsanger" value="a_1.fastq" />
             <param name="fastq_input2" ftype="fastqsanger" value="a_2.fastq" />
@@ -184,9 +181,10 @@
         </test>
 
         <test>            <!-- test 1 - fasta ref one snp -->
-            <!-- <param name="ref" value="reference.fasta" ftype="fasta" /> -->
-            <param name="reference_source|reference_source_selector" value="history"/>
-            <param name="reference_source|ref_file" value="reference.fasta" ftype="fasta"/>
+            <conditional name="reference_source">
+                <param name="reference_source_selector" value="history"/>
+                <param name="ref_file" value="reference.fasta" ftype="fasta"/>
+            </conditional>
             <param name="fastq_input_selector" value="paired" />
             <param name="fastq_input1" ftype="fastqsanger" value="b_1.fastq" />
             <param name="fastq_input2" ftype="fastqsanger" value="b_2.fastq" />
@@ -198,9 +196,10 @@
         </test>
 
         <test>            <!-- test 2 - fasta ref one snp paired_collection -->
-            <!-- <param name="ref" value="reference.fasta" ftype="fasta" /> -->
-            <param name="reference_source|reference_source_selector" value="history"/>
-            <param name="reference_source|ref_file" value="reference.fasta" ftype="fasta"/>
+            <conditional name="reference_source">
+                <param name="reference_source_selector" value="history"/>
+                <param name="ref_file" value="reference.fasta" ftype="fasta"/>
+            </conditional>
             <param name="fastq_input_selector" value="paired_collection" />
             <param name="fastq_input">
                 <collection type="paired">
@@ -216,9 +215,10 @@
         </test>
 
         <test>            <!-- test 3 - fasta ref one snp single -->
-            <!-- <param name="ref" value="reference.fasta" ftype="fasta" /> -->
-            <param name="reference_source|reference_source_selector" value="history"/>
-            <param name="reference_source|ref_file" value="reference.fasta" ftype="fasta"/>
+            <conditional name="reference_source">
+                <param name="reference_source_selector" value="history"/>
+                <param name="ref_file" value="reference.fasta" ftype="fasta"/>
+            </conditional>
             <param name="fastq_input_selector" value="single" />
             <param name="fastq_input_single" value="b_2.fastq" ftype="fastqsanger" />
             <param name="mincov" value="2" />
@@ -229,8 +229,10 @@
         </test>
 
         <test>            <!-- test 4 - reference source as cached -->
-            <param name="reference_source|reference_source_selector" value="cached"/>
-            <param name="reference_source|ref_file" value="test_id"/>
+            <conditional name="reference_source">
+                <param name="reference_source_selector" value="cached"/>
+                <param name="ref_file" value="test_id"/>
+            </conditional>
             <param name="fastq_input_selector" value="single" />
             <param name="fastq_input_single" value="b_2.fastq" ftype="fastqsanger" />
             <param name="mincov" value="2" />

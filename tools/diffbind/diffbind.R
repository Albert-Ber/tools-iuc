## Setup R error handling to go to stderr
<<<<<<< HEAD
options(show.error.messages = F, error = function() {
    cat(geterrmessage(), file = stderr())
    q("no", 1, F)
=======
options(show.error.messages = FALSE, error = function() {
  cat(geterrmessage(), file = stderr())
  q("no", 1, FALSE)
>>>>>>> 0d019235
})
# we need that to not crash galaxy with an UTF8 error on German LC settings.
Sys.setlocale("LC_MESSAGES", "en_US.UTF-8")

suppressPackageStartupMessages({
  library("getopt")
  library("DiffBind")
  library("rjson")
})

options(stringAsfactors = FALSE, useFancyQuotes = FALSE)
args <- commandArgs(trailingOnly = TRUE)

# get options, using the spec as defined by the enclosed list.
# we read the options from the default: commandArgs(TRUE).
spec <- matrix(c(
<<<<<<< HEAD
    "infile", "i", 1, "character",
    "outfile", "o", 1, "character",
    "scorecol", "n", 1, "integer",
    "lowerbetter", "l", 1, "logical",
    "summits", "s", 1, "integer",
    "th", "t", 1, "double",
    "format", "f", 1, "character",
    "plots", "p", 2, "character",
    "bmatrix", "b", 0, "logical",
    "rdaOpt", "r", 0, "logical",
    "infoOpt", "a", 0, "logical",
    "verbose", "v", 2, "integer",
    "help", "h", 0, "logical"
), byrow = TRUE, ncol = 4)
=======
  "infile", "i", 1, "character",
  "outfile", "o", 1, "character",
  "scorecol", "n", 1, "integer",
  "lowerbetter", "l", 1, "logical",
  "summits", "s", 1, "integer",
  "th", "t", 1, "double",
  "format", "f", 1, "character",
  "plots", "p", 2, "character",
  "bmatrix", "b", 0, "logical",
  "rdaOpt", "r", 0, "logical",
  "infoOpt", "a", 0, "logical",
  "verbose", "v", 2, "integer",
  "help", "h", 0, "logical"
), byrow = TRUE, ncol = 4)

opt <- getopt(spec)
>>>>>>> 0d019235

opt <- getopt(spec)
# if help was asked for print a friendly message
# and exit with a non-zero error code
if (!is.null(opt$help)) {
<<<<<<< HEAD
    cat(getopt(spec, usage = TRUE))
    q(status = 1)
=======
  cat(getopt(spec, usage = TRUE))
  q(status = 1)
>>>>>>> 0d019235
}

parser <- newJSONParser()
parser$addData(opt$infile)
factor_list <- parser$getObject()
filenames_in <- unname(unlist(factor_list[[1]][[2]]))
peaks <- filenames_in[grepl("peaks.bed", filenames_in)]
bams <- filenames_in[grepl("bamreads.bam", filenames_in)]
ctrls <- filenames_in[grepl("bamcontrol.bam", filenames_in)]

# get the group and sample id from the peaks filenames
groups <- sapply(strsplit(peaks, "-"), `[`, 1)
samples <- sapply(strsplit(peaks, "-"), `[`, 2)

if (length(ctrls) != 0) {
<<<<<<< HEAD
    sample_table <- data.frame(
        SampleID = samples,
        Condition = groups,
        bamReads = bams,
        bamControl = ctrls,
        Peaks = peaks,
        Tissue = samples
    ) # using "Tissue" column to display ids as labels in PCA plot
} else {
    sample_table <- data.frame(
        SampleID = samples,
        Replicate = samples,
        Condition = groups,
        bamReads = bams,
        Peaks = peaks,
        Tissue = samples
    )
=======
  sample_table <- data.frame(
    SampleID = samples,
    Condition = groups,
    bamReads = bams,
    bamControl = ctrls,
    Peaks = peaks,
    Tissue = samples
  ) # using "Tissue" column to display ids as labels in PCA plot
} else {
  sample_table <- data.frame(
    SampleID = samples,
    Replicate = samples,
    Condition = groups,
    bamReads = bams,
    Peaks = peaks,
    Tissue = samples
  )
>>>>>>> 0d019235
}

sample <- dba(sampleSheet = sample_table, peakFormat = "bed", scoreCol = opt$scorecol, bLowerScoreBetter = opt$lowerbetter)

if (!is.null(opt$summits)) {
  sample_count <- dba.count(sample, summits = opt$summits)
} else {
  sample_count <- dba.count(sample)
}

sample_contrast <- dba.contrast(sample_count, categories = DBA_CONDITION, minMembers = 2)
sample_analyze <- dba.analyze(sample_contrast)
diff_bind <- dba.report(sample_analyze, th = opt$th)

# Generate plots
if (!is.null(opt$plots)) {
  pdf(opt$plots)
  orvals <- dba.plotHeatmap(sample_analyze, contrast = 1, correlations = FALSE, cexCol = 0.8, th = opt$th)
  dba.plotPCA(sample_analyze, contrast = 1, th = opt$th, label = DBA_TISSUE, labelSize = 0.3)
  dba.plotMA(sample_analyze, th = opt$th)
  dba.plotVolcano(sample_analyze, th = opt$th)
  dba.plotBox(sample_analyze, th = opt$th)
  dev.off()
}

# Output differential binding sites
res_sorted <- diff_bind[order(diff_bind$FDR), ]
# Convert from GRanges (1-based) to 0-based format (adapted from https://www.biostars.org/p/89341/)
if (opt$format == "bed") {
<<<<<<< HEAD
    res_sorted <- data.frame(
        Chrom = seqnames(res_sorted),
        Start = start(res_sorted) - 1,
        End = end(res_sorted),
        Name = rep("DiffBind", length(res_sorted)),
        Score = rep("0", length(res_sorted)),
        Strand = gsub("\\*", ".", strand(res_sorted))
    )
} else if (opt$format == "interval") {
    # Output as interval
    df <- as.data.frame(res_sorted)
    extrainfo <- NULL
    for (i in seq_len(nrow(df))) {
        extrainfo[i] <- paste0(c(df$width[i], df[i, 6:ncol(df)]), collapse = "|")
    }
    res_sorted <- data.frame(
        Chrom = seqnames(res_sorted),
        Start = start(res_sorted) - 1,
        End = end(res_sorted),
        Name = rep("DiffBind", length(res_sorted)),
        Score = rep("0", length(res_sorted)),
        Strand = gsub("\\*", ".", strand(res_sorted)),
        Comment = extrainfo
    )
} else {
    # Output as 0-based tabular
    res_sorted <- data.frame(
        Chrom = seqnames(res_sorted),
        Start = start(res_sorted) - 1,
        End = end(res_sorted),
        Name = rep("DiffBind", length(res_sorted)),
        Score = rep("0", length(res_sorted)),
        Strand = gsub("\\*", ".", strand(res_sorted)),
        mcols(res_sorted)
    )
=======
  res_sorted  <- data.frame(
    Chrom = seqnames(res_sorted),
    Start = start(res_sorted) - 1,
    End = end(res_sorted),
    Name = rep("DiffBind", length(res_sorted)),
    Score = rep("0", length(res_sorted)),
    Strand = gsub("\\*", ".", strand(res_sorted))
  )
} else if (opt$format == "interval") {
  # Output as interval
  df <- as.data.frame(res_sorted)
  extrainfo <- NULL
  for (i in seq_len(nrow(df))) {
    extrainfo[i] <- paste0(c(df$width[i], df[i, 6:ncol(df)]), collapse = "|")
  }
  res_sorted  <- data.frame(
    Chrom = seqnames(res_sorted),
    Start = start(res_sorted) - 1,
    End = end(res_sorted),
    Name = rep("DiffBind", length(res_sorted)),
    Score = rep("0", length(res_sorted)),
    Strand = gsub("\\*", ".", strand(res_sorted)),
    Comment = extrainfo
  )
} else {
  # Output as 0-based tabular
  res_sorted <- data.frame(
    Chrom = seqnames(res_sorted),
    Start = start(res_sorted) - 1,
    End = end(res_sorted),
    Name = rep("DiffBind", length(res_sorted)),
    Score = rep("0", length(res_sorted)),
    Strand = gsub("\\*", ".", strand(res_sorted)),
    mcols(res_sorted)
  )
>>>>>>> 0d019235
}
write.table(res_sorted, file = opt$outfile, sep = "\t", quote = FALSE, row.names = FALSE)

# Output binding affinity scores
if (!is.null(opt$bmatrix)) {
<<<<<<< HEAD
    bmat <- dba.peakset(sample_count, bRetrieve = TRUE, DataType = DBA_DATA_FRAME)
    # Output as 0-based tabular
    bmat <- data.frame(
        Chrom = bmat[, 1],
        Start = bmat[, 2] - 1,
        End = bmat[, 3],
        bmat[, 4:ncol(bmat)]
    )
    write.table(bmat, file = "bmatrix.tab", sep = "\t", quote = FALSE, row.names = FALSE)
=======
  bmat <- dba.peakset(sample_count, bRetrieve = TRUE, DataType = DBA_DATA_FRAME)
  # Output as 0-based tabular
  bmat <- data.frame(
    Chrom = bmat[, 1],
    Start = bmat[, 2] - 1,
    End = bmat[, 3],
    bmat[, 4:ncol(bmat)]
  )
  write.table(bmat, file = "bmatrix.tab", sep = "\t", quote = FALSE, row.names = FALSE)
>>>>>>> 0d019235
}

# Output RData file
if (!is.null(opt$rdaOpt)) {
  save.image(file = "DiffBind_analysis.RData")
}

# Output analysis info
if (!is.null(opt$infoOpt)) {
  info <- "DiffBind_analysis_info.txt"
  cat("dba.count Info\n\n", file = info, append = TRUE)
  capture.output(sample, file = info, append = TRUE)
  cat("\ndba.analyze Info\n\n", file = info, append = TRUE)
  capture.output(sample_analyze, file = info, append = TRUE)
  cat("\nSessionInfo\n\n", file = info, append = TRUE)
  capture.output(sessionInfo(), file = info, append = TRUE)
}<|MERGE_RESOLUTION|>--- conflicted
+++ resolved
@@ -1,13 +1,7 @@
 ## Setup R error handling to go to stderr
-<<<<<<< HEAD
 options(show.error.messages = F, error = function() {
     cat(geterrmessage(), file = stderr())
     q("no", 1, F)
-=======
-options(show.error.messages = FALSE, error = function() {
-  cat(geterrmessage(), file = stderr())
-  q("no", 1, FALSE)
->>>>>>> 0d019235
 })
 # we need that to not crash galaxy with an UTF8 error on German LC settings.
 Sys.setlocale("LC_MESSAGES", "en_US.UTF-8")
@@ -24,7 +18,6 @@
 # get options, using the spec as defined by the enclosed list.
 # we read the options from the default: commandArgs(TRUE).
 spec <- matrix(c(
-<<<<<<< HEAD
     "infile", "i", 1, "character",
     "outfile", "o", 1, "character",
     "scorecol", "n", 1, "integer",
@@ -39,36 +32,13 @@
     "verbose", "v", 2, "integer",
     "help", "h", 0, "logical"
 ), byrow = TRUE, ncol = 4)
-=======
-  "infile", "i", 1, "character",
-  "outfile", "o", 1, "character",
-  "scorecol", "n", 1, "integer",
-  "lowerbetter", "l", 1, "logical",
-  "summits", "s", 1, "integer",
-  "th", "t", 1, "double",
-  "format", "f", 1, "character",
-  "plots", "p", 2, "character",
-  "bmatrix", "b", 0, "logical",
-  "rdaOpt", "r", 0, "logical",
-  "infoOpt", "a", 0, "logical",
-  "verbose", "v", 2, "integer",
-  "help", "h", 0, "logical"
-), byrow = TRUE, ncol = 4)
-
-opt <- getopt(spec)
->>>>>>> 0d019235
 
 opt <- getopt(spec)
 # if help was asked for print a friendly message
 # and exit with a non-zero error code
 if (!is.null(opt$help)) {
-<<<<<<< HEAD
     cat(getopt(spec, usage = TRUE))
     q(status = 1)
-=======
-  cat(getopt(spec, usage = TRUE))
-  q(status = 1)
->>>>>>> 0d019235
 }
 
 parser <- newJSONParser()
@@ -84,7 +54,6 @@
 samples <- sapply(strsplit(peaks, "-"), `[`, 2)
 
 if (length(ctrls) != 0) {
-<<<<<<< HEAD
     sample_table <- data.frame(
         SampleID = samples,
         Condition = groups,
@@ -102,25 +71,6 @@
         Peaks = peaks,
         Tissue = samples
     )
-=======
-  sample_table <- data.frame(
-    SampleID = samples,
-    Condition = groups,
-    bamReads = bams,
-    bamControl = ctrls,
-    Peaks = peaks,
-    Tissue = samples
-  ) # using "Tissue" column to display ids as labels in PCA plot
-} else {
-  sample_table <- data.frame(
-    SampleID = samples,
-    Replicate = samples,
-    Condition = groups,
-    bamReads = bams,
-    Peaks = peaks,
-    Tissue = samples
-  )
->>>>>>> 0d019235
 }
 
 sample <- dba(sampleSheet = sample_table, peakFormat = "bed", scoreCol = opt$scorecol, bLowerScoreBetter = opt$lowerbetter)
@@ -150,7 +100,6 @@
 res_sorted <- diff_bind[order(diff_bind$FDR), ]
 # Convert from GRanges (1-based) to 0-based format (adapted from https://www.biostars.org/p/89341/)
 if (opt$format == "bed") {
-<<<<<<< HEAD
     res_sorted <- data.frame(
         Chrom = seqnames(res_sorted),
         Start = start(res_sorted) - 1,
@@ -186,49 +135,11 @@
         Strand = gsub("\\*", ".", strand(res_sorted)),
         mcols(res_sorted)
     )
-=======
-  res_sorted  <- data.frame(
-    Chrom = seqnames(res_sorted),
-    Start = start(res_sorted) - 1,
-    End = end(res_sorted),
-    Name = rep("DiffBind", length(res_sorted)),
-    Score = rep("0", length(res_sorted)),
-    Strand = gsub("\\*", ".", strand(res_sorted))
-  )
-} else if (opt$format == "interval") {
-  # Output as interval
-  df <- as.data.frame(res_sorted)
-  extrainfo <- NULL
-  for (i in seq_len(nrow(df))) {
-    extrainfo[i] <- paste0(c(df$width[i], df[i, 6:ncol(df)]), collapse = "|")
-  }
-  res_sorted  <- data.frame(
-    Chrom = seqnames(res_sorted),
-    Start = start(res_sorted) - 1,
-    End = end(res_sorted),
-    Name = rep("DiffBind", length(res_sorted)),
-    Score = rep("0", length(res_sorted)),
-    Strand = gsub("\\*", ".", strand(res_sorted)),
-    Comment = extrainfo
-  )
-} else {
-  # Output as 0-based tabular
-  res_sorted <- data.frame(
-    Chrom = seqnames(res_sorted),
-    Start = start(res_sorted) - 1,
-    End = end(res_sorted),
-    Name = rep("DiffBind", length(res_sorted)),
-    Score = rep("0", length(res_sorted)),
-    Strand = gsub("\\*", ".", strand(res_sorted)),
-    mcols(res_sorted)
-  )
->>>>>>> 0d019235
 }
 write.table(res_sorted, file = opt$outfile, sep = "\t", quote = FALSE, row.names = FALSE)
 
 # Output binding affinity scores
 if (!is.null(opt$bmatrix)) {
-<<<<<<< HEAD
     bmat <- dba.peakset(sample_count, bRetrieve = TRUE, DataType = DBA_DATA_FRAME)
     # Output as 0-based tabular
     bmat <- data.frame(
@@ -238,17 +149,6 @@
         bmat[, 4:ncol(bmat)]
     )
     write.table(bmat, file = "bmatrix.tab", sep = "\t", quote = FALSE, row.names = FALSE)
-=======
-  bmat <- dba.peakset(sample_count, bRetrieve = TRUE, DataType = DBA_DATA_FRAME)
-  # Output as 0-based tabular
-  bmat <- data.frame(
-    Chrom = bmat[, 1],
-    Start = bmat[, 2] - 1,
-    End = bmat[, 3],
-    bmat[, 4:ncol(bmat)]
-  )
-  write.table(bmat, file = "bmatrix.tab", sep = "\t", quote = FALSE, row.names = FALSE)
->>>>>>> 0d019235
 }
 
 # Output RData file
